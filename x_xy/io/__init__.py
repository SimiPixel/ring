from pathlib import Path
from typing import Iterator

import x_xy
from x_xy.utils import parse_path

from .parse import parse_system
from .xml import load_sys_from_str, load_sys_from_xml

EXAMPLES_DIR = Path(__file__).parent.joinpath("examples")
FOLDERS = ["", "test_morph_system"]
EXCLUDE_FOLDERS = ["DELETE", "experiments"]


def load_example(name: str):
    "Load example from examples dir."

    xml_path = parse_path(EXAMPLES_DIR, name, extension="xml")
    return load_sys_from_xml(xml_path)


def load_experiment(name: str):
    "Load experiment from examples/experiment dir."

    xml_path = parse_path(EXAMPLES_DIR, "experiment", name, extension="xml")
    return load_sys_from_xml(xml_path)


def list_examples() -> list[str]:
    import os

    def list_of_examples_in_folder(folder):
        return [ex.split(".")[0] for ex in os.listdir(folder)]

    examples = []
    for folder in FOLDERS:
        example_folder = list_of_examples_in_folder(EXAMPLES_DIR.joinpath(folder))
        if len(folder) > 0:
            example_folder = [folder + "/" + ex for ex in example_folder]
        examples += example_folder

    # exclude subfolders from examples
    examples = list(set(examples) - set(FOLDERS) - set(EXCLUDE_FOLDERS))

    examples.sort()

    return examples


<<<<<<< HEAD
    examples = sorted(examples)

    return examples
=======
def list_load_examples() -> Iterator[x_xy.base.System]:
    for example in list_examples():
        yield load_example(example)
>>>>>>> 0dccca90
<|MERGE_RESOLUTION|>--- conflicted
+++ resolved
@@ -44,15 +44,11 @@
 
     examples.sort()
 
+    examples = sorted(examples)
+
     return examples
 
 
-<<<<<<< HEAD
-    examples = sorted(examples)
-
-    return examples
-=======
 def list_load_examples() -> Iterator[x_xy.base.System]:
     for example in list_examples():
-        yield load_example(example)
->>>>>>> 0dccca90
+        yield load_example(example)