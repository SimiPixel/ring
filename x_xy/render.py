from typing import Optional, TypeVar, Union

import time
from abc import ABC, abstractmethod, abstractstaticmethod
from functools import partial
from pathlib import Path

import imageio
import jax
import jax.numpy as jnp
import numpy as np
import tqdm
import tree_utils
from tree_utils import PyTree, tree_batch
from vispy import app, scene
from vispy.scene import MatrixTransform

import x_xy
from x_xy import algebra, base, maths, visuals
from x_xy.base import Box, Capsule, Cylinder, Geometry, Sphere

Camera = TypeVar("Camera")
Visual = TypeVar("Visual")
VisualPosOri1 = PyTree
VisualPosOri2 = PyTree


class Scene(ABC):
    _xyz: bool = True
    _xyz_root: bool = True
    visuals: list[Visual] = []

    """
    Example:
        >> renderer = Renderer()
        >> renderer.init(sys.geoms)
        >> for x in xs:
        >>   renderer.update(x)
        >>   image = renderer.render()
    """

    @abstractmethod
    def _get_camera(self) -> Camera:
        pass

    @abstractmethod
    def _set_camera(self, camera: Camera) -> None:
        pass

    @abstractmethod
    def _render(self) -> jax.Array:
        pass

    def enable_xyz(self, enable_root: bool = True) -> None:
        self._xyz = True
        if enable_root:
            self._xyz_root = True

    def disable_xyz(self, disable_root: bool = True) -> None:
        self._xyz = False
        if disable_root:
            self._xyz_root = False

    def render(
        self, camera: Optional[Camera | list[Camera]] = None
    ) -> jax.Array | list[jax.Array]:
        "Returns: RGBA Array of Shape = (M, N, 4)"
        if camera is None:
            camera = self._get_camera()

        if not isinstance(camera, list):
            self._set_camera(camera)
            return self._render()

        images = []
        for cam in camera:
            self._set_camera(cam)
            images.append(self._render())
        return images

    def _add_box(self, box: Box) -> Visual:
        raise NotImplementedError

    def _add_sphere(self, sphere: Sphere) -> Visual:
        raise NotImplementedError

    def _add_cylinder(self, cyl: Cylinder) -> Visual:
        raise NotImplementedError

    def _add_capsule(self, cap: Capsule) -> Visual:
        raise NotImplementedError

    def _add_xyz(self) -> Visual:
        raise NotImplementedError

    @abstractmethod
    def _remove_visual(self, visual: Visual) -> None:
        pass

    def _remove_all_visuals(self):
        for visual in self.visuals:
            self._remove_visual(visual)

    def init(self, geoms: list[Geometry]):
        self._remove_all_visuals()

        self.geoms = [geom for geom in geoms]
        self._fresh_init = True

        geom_link_idx = []
        geom_transform = []
        self.visuals = []
        for geom in geoms:
            geom_link_idx.append(geom.link_idx)
            geom_transform.append(geom.transform)
            if isinstance(geom, Box):
                visual = self._add_box(geom)
            elif isinstance(geom, Sphere):
                visual = self._add_sphere(geom)
            elif isinstance(geom, Cylinder):
                visual = self._add_cylinder(geom)
            elif isinstance(geom, Capsule):
                visual = self._add_capsule(geom)
            else:
                raise Exception(f"Unknown geom type: {type(geom)}")
            self.visuals.append(visual)

        if self._xyz:
            unique_link_indices = np.unique(np.array(geom_link_idx))
            for unique_link_idx in unique_link_indices:
                geom_link_idx.append(unique_link_idx)
                geom_transform.append(base.Transform.zero())
                self.visuals.append(self._add_xyz())
                # otherwise the .update function won't iterate
                # over all visuals since it uses a zip(...)
                self.geoms.append(None)

        if self._xyz_root:
            # add one final for root frame
            self._add_xyz()

        self.geom_link_idx = tree_batch(geom_link_idx, backend="jax")
        self.geom_transform = tree_batch(geom_transform, backend="jax")

    @abstractstaticmethod
    def _compute_transform_per_visual(
        x_links: base.Transform,
        x_link_to_geom: base.Transform,
        geom_link_idx: int,
    ) -> VisualPosOri1:
        "This can easily account for possible convention differences"
        pass

    @abstractstaticmethod
    def _postprocess_transforms(transform: VisualPosOri1) -> VisualPosOri2:
        pass

    @abstractmethod
    def _init_visual(
        self, visual: Visual, transform: VisualPosOri2, geom: None | Geometry
    ):
        pass

    def _update_visual(
        self, visual: Visual, transform: VisualPosOri2, geom: None | Geometry
    ):
        self._init_visual(visual, transform, geom)

    def update(self, x: base.Transform):
        "`x` are (n_links,) Transforms."

        # step 1: pre-compute all required transforms
        transform_per_visual = _compile_staticmethod(
            self._compute_transform_per_visual,
            x,
            self.geom_transform,
            self.geom_link_idx,
        )

        # step 2: postprocess all transforms once
        transform_per_visual = self._postprocess_transforms(transform_per_visual)

        # step 3: update visuals
        for i, (visual, geom) in enumerate(zip(self.visuals, self.geoms)):
            t = jax.tree_map(lambda arr: arr[i], transform_per_visual)
            if self._fresh_init:
                self._init_visual(visual, t, geom)
            else:
                self._update_visual(visual, t, geom)

        # step 4: unset flag
        self._fresh_init = False


@partial(jax.jit, static_argnums=0)
def _compile_staticmethod(static_method, x, geom_transform, geom_link_idx):
    return jax.vmap(static_method, in_axes=(None, 0, 0))(
        x, geom_transform, geom_link_idx
    )


class VispyScene(Scene):
    def __init__(
        self,
        show_cs=True,
        show_cs_root=True,
        size=(1280, 720),
        camera: scene.cameras.BaseCamera = scene.TurntableCamera(
            elevation=25, distance=4.0, azimuth=25
        ),
        **kwargs,
    ):
        """Scene which can be rendered.

        Args:
            geoms (list[list[Geometry]]): A list of list of geometries per link.
                len(geoms) == number of links in system
            show_cs (bool, optional): Show coordinate system of links.
                Defaults to True.
            show_cs_root (bool, optional): Show coordinate system of earth frame.
                Defaults to True.
            size (tuple, optional): Width and height of rendered image.
                Defaults to (1280, 720).
            camera (scene.cameras.BaseCamera, optional): The camera angle.
                Defaults to scene.TurntableCamera( elevation=30, distance=6 ).

        Example:
            >> scene = VispyScene()
            >> scene.init(sys.geoms)
            >> scene.update(state.x)
            >> image = scene.render()
        """
<<<<<<< HEAD
        if headless_backend:
            assert (
                vispy_backend is None
            ), "Can only set one backend. Either provide `vispy_backend` or enable`headless_backend`"

        self.headless = False
        if headless_backend:
            # returns `True` if successfully found backend
            self.headless = _enable_headless_backend()
        if vispy_backend is not None:
            import vispy

            vispy.use(vispy_backend)

=======
>>>>>>> 0dccca90
        self.canvas = scene.SceneCanvas(
            keys="interactive", size=size, show=True, **kwargs
        )
        self.view = self.canvas.central_widget.add_view()
        self._set_camera(camera)
        if show_cs:
            self.enable_xyz()
        else:
            self.disable_xyz(not show_cs_root)

    def _create_visual_element(self, geom: Geometry, **kwargs):
        if isinstance(geom, Box):
            return scene.visuals.Box(
                geom.dim_x, geom.dim_z, geom.dim_y, parent=self.view.scene, **kwargs
            )

    def _set_camera(self, camera: scene.cameras.BaseCamera) -> None:
        self.view.camera = camera

    def _get_camera(self) -> scene.cameras.BaseCamera:
        return self.view.camera

    def _render(self) -> jax.Array:
        return self.canvas.render(alpha=True)

    def _add_box(self, box: Box) -> Visual:
        return visuals.Box(
            box.dim_x,
            box.dim_z,
            box.dim_y,
            parent=self.view.scene,
            color=box.color,
            edge_color=box.edge_color,
        )

    def _add_sphere(self, sphere: Sphere) -> Visual:
        return visuals.Sphere(
            sphere.radius,
            parent=self.view.scene,
            color=sphere.color,
            edge_color=sphere.edge_color,
            # method="ico",
        )

    def _add_cylinder(self, cyl: Cylinder) -> Visual:
        return visuals.Cylinder(
            cyl.radius,
            cyl.length,
            parent=self.view.scene,
            color=cyl.color,
            edge_color=cyl.edge_color,
        )

    def _add_capsule(self, cap: Capsule) -> Visual:
        return visuals.Capsule(
            cap.radius,
            cap.length,
            parent=self.view.scene,
            color=cap.color,
            edge_color=cap.edge_color,
        )

    def _add_xyz(self) -> Visual:
        return scene.visuals.XYZAxis(parent=self.view.scene)

    def _remove_visual(self, visual: scene.visuals.VisualNode) -> None:
        visual.parent = None

    @staticmethod
    def _compute_transform_per_visual(
        x_links: base.Transform,
        x_link_to_geom: base.Transform,
        geom_link_idx: int,
    ) -> jax.Array:
        x = jax.lax.cond(
            geom_link_idx == -1,
            lambda: base.Transform.zero(),
            lambda: x_links[geom_link_idx],
        )
        x = algebra.transform_mul(x_link_to_geom, x)
        E = maths.quat_to_3x3(x.rot)
        M = jnp.eye(4)
        M = M.at[:3, :3].set(E)
        T = jnp.eye(4)
        T = T.at[3, :3].set(x.pos)
        return M @ T

    @staticmethod
    def _postprocess_transforms(transform: jax.Array) -> np.ndarray:
        return np.asarray(transform)

    def _init_visual(
        self, visual: scene.visuals.VisualNode, transform: np.ndarray, geom: Geometry
    ):
        visual.transform = MatrixTransform(transform)

    def _update_visual(
        self, visual: scene.visuals.VisualNode, transform: np.ndarray, geom: Geometry
    ):
        visual.transform.matrix = transform


def animate(
    path: Union[str, Path],
    sys: base.System,
    x: base.Transform,
    fps: int = 50,
    fmt: str = "mp4",
    verbose: bool = True,
    show_pbar: bool = True,
    **kwargs,
):
    """Make animation from system and trajectory of maximal coordinates. `x`
    are stacked in time along 0th-axis.
    """
    path = Path(path)
    file_fmt = _infer_extension_from_path(path)

    if file_fmt is not None:
        assert (
            file_fmt == fmt.lower()
        ), f"""The chosen filename `{path.name}` and required fmt `{fmt}`
        are inconsistent."""

    if file_fmt is None:
        path = path.with_suffix("." + fmt)

    scene = _init_vispy_scene(sys, **kwargs)
    _data_checks(sys.num_links(), x.pos, x.rot)

    N = x.pos.shape[0]
    _, step = _parse_timestep(sys.dt, fps, N)

    frames = []
    for t in tqdm.tqdm(range(0, N, step), "Rendering frames..", disable=not show_pbar):
        scene.update(x[t])
        frames.append(scene.render())

    if verbose:
        print(f"DONE. Converting frames to {path} (this might take a while..)")
    imageio.mimsave(path, frames, format=fmt, fps=fps)


class Window:
    def __init__(
        self,
        sys: base.System,
        x: base.Transform,
        fps: int = 50,
        show_fps: bool = False,
        **kwargs,
    ):
        """Open an interactive Window that plays back the pre-computed trajectory.

        Args:
            scene (VispyScene): Scene used for rendering.
            x (base.Transform): Pre-computed trajectory.
            timestep (float): Timedelta between Transforms.
            fps (int, optional): Frame-rate. Defaults to 50.
        """
        self._x = x
        self._scene = _init_vispy_scene(sys, **kwargs)
        _data_checks(sys.num_links(), x.pos, x.rot)

        self.N = x.pos.shape[0]
        self.T, self.step = _parse_timestep(sys.dt, fps, self.N)
        self.timestep = sys.dt
        self.fps = fps
        self.show_fps = show_fps

    def reset(self):
        "Reset trajectory to beginning."
        self.reached_end = False
        self.time = 0
        self.t = 0
        self.starttime = time.time()
        self._update_scene()

    def _update_scene(self):
        self._scene.update(self._x[self.t])

    def _on_timer(self, event):
        if self.time > self.T:
            self.reached_end = True

        if self.reached_end:
            return

        self._update_scene()

        self.t += self.step
        self.time += self.step * self.timestep
        self.realtime = time.time()
        self.current_fps = (self.time / (self.realtime - self.starttime)) * self.fps

        if self.show_fps:
            print("FPS: ", int(self.current_fps), f"Target FPS: {self.fps}")

    def open(self):
        "Open interactive GUI window."
        self.reset()

        self._timer = app.Timer(
            1 / self.fps,
            connect=self._on_timer,
            start=True,
        )

        app.run()


def gui(
    sys: base.System,
    x: base.Transform,
    fps: int = 50,
    show_fps: bool = False,
    **kwargs,
):
    """Open an interactive Window that plays back the pre-computed trajectory.

    Args:
        scene (VispyScene): Scene used for rendering.
        x (base.Transform): Pre-computed trajectory.
        timestep (float): Timedelta between Transforms.
        fps (int, optional): Frame-rate. Defaults to 50.
    """
    if tree_utils.tree_ndim(x) == 2:
        x = x.batch()

    window = Window(sys, x, fps, show_fps, **kwargs)
    window.open()


def probe(sys, **kwargs):
    state = base.State.create(sys)
    _, state = x_xy.algorithms.forward_kinematics(sys, state)
    gui(sys, state.x, **kwargs)


def _parse_timestep(timestep: float, fps: int, N: int):
    assert 1 / timestep > fps, "The `fps` is too high for the simulated timestep"
    fps_simu = int(1 / timestep)
    assert (fps_simu % fps) == 0, "The `fps` does not align with the timestep"
    T = N * timestep
    step = int(fps_simu / fps)
    return T, step


def _data_checks(n_links, data_pos, data_rot):
    assert (
        data_pos.ndim == data_rot.ndim == 3
    ), "Expected shape = (n_timesteps, n_links, 3/4)"
    assert (
        data_pos.shape[1] == data_rot.shape[1] == n_links
    ), "Number of links does not match"


def _infer_extension_from_path(path: Path) -> Optional[str]:
    ext = path.suffix
    # fmt starts after the . e.g. .mp4
    return ext[1:] if len(ext) > 0 else None


def _init_vispy_scene(sys: base.System, **kwargs) -> Scene:
    scene = VispyScene(**kwargs)
    scene.init(sys.geoms)
    return scene


def _enable_headless_backend():
    import vispy

    try:
        vispy.use("egl")
        return True
    except RuntimeError:
        try:
            vispy.use("osmesa")
            return True
        except RuntimeError:
            print(
                "Headless mode requires either `egl` or `osmesa` as backends for vispy",
                "Couldn't find neither. Falling back to interactive mode.",
            )
            return False<|MERGE_RESOLUTION|>--- conflicted
+++ resolved
@@ -230,23 +230,6 @@
             >> scene.update(state.x)
             >> image = scene.render()
         """
-<<<<<<< HEAD
-        if headless_backend:
-            assert (
-                vispy_backend is None
-            ), "Can only set one backend. Either provide `vispy_backend` or enable`headless_backend`"
-
-        self.headless = False
-        if headless_backend:
-            # returns `True` if successfully found backend
-            self.headless = _enable_headless_backend()
-        if vispy_backend is not None:
-            import vispy
-
-            vispy.use(vispy_backend)
-
-=======
->>>>>>> 0dccca90
         self.canvas = scene.SceneCanvas(
             keys="interactive", size=size, show=True, **kwargs
         )
